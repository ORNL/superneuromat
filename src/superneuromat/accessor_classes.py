--- conflicted
+++ resolved
@@ -1,12 +1,8 @@
 from __future__ import annotations
 import sys
-<<<<<<< HEAD
+from collections.abc import Sequence, MutableSequence
 from .util import is_intlike, int_err, float_err, accessor_slice, slice_indices
 from . import util
-=======
-from collections.abc import Sequence, MutableSequence
-from .util import is_intlike, int_err, accessor_slice, slice_indices
->>>>>>> 967adf8c
 
 from typing import TYPE_CHECKING, Any
 import numpy as np
@@ -176,14 +172,10 @@
         return f"<{self.associated_typename} {self.info()}>"
 
 
-<<<<<<< HEAD
-class ModelAccessorList(BaseListOperators, list):
-=======
-class ModelAccessorList(Sequence):
+class ModelAccessorList(BaseListOperators, Sequence):
     """Base class for :py:class:`NeuronList` and :py:class:`SynapseList`.
 
     Inherits from :py:class:`collections.abc.Sequence`."""
->>>>>>> 967adf8c
     accessor_type: type
     listview_type: type
 
